/*
 * Copyright (c) 2009-2012 jMonkeyEngine
 * All rights reserved.
 *
 * Redistribution and use in source and binary forms, with or without
 * modification, are permitted provided that the following conditions are
 * met:
 *
 * * Redistributions of source code must retain the above copyright
 *   notice, this list of conditions and the following disclaimer.
 *
 * * Redistributions in binary form must reproduce the above copyright
 *   notice, this list of conditions and the following disclaimer in the
 *   documentation and/or other materials provided with the distribution.
 *
 * * Neither the name of 'jMonkeyEngine' nor the names of its contributors
 *   may be used to endorse or promote products derived from this software
 *   without specific prior written permission.
 *
 * THIS SOFTWARE IS PROVIDED BY THE COPYRIGHT HOLDERS AND CONTRIBUTORS
 * "AS IS" AND ANY EXPRESS OR IMPLIED WARRANTIES, INCLUDING, BUT NOT LIMITED
 * TO, THE IMPLIED WARRANTIES OF MERCHANTABILITY AND FITNESS FOR A PARTICULAR
 * PURPOSE ARE DISCLAIMED. IN NO EVENT SHALL THE COPYRIGHT OWNER OR
 * CONTRIBUTORS BE LIABLE FOR ANY DIRECT, INDIRECT, INCIDENTAL, SPECIAL,
 * EXEMPLARY, OR CONSEQUENTIAL DAMAGES (INCLUDING, BUT NOT LIMITED TO,
 * PROCUREMENT OF SUBSTITUTE GOODS OR SERVICES; LOSS OF USE, DATA, OR
 * PROFITS; OR BUSINESS INTERRUPTION) HOWEVER CAUSED AND ON ANY THEORY OF
 * LIABILITY, WHETHER IN CONTRACT, STRICT LIABILITY, OR TORT (INCLUDING
 * NEGLIGENCE OR OTHERWISE) ARISING IN ANY WAY OUT OF THE USE OF THIS
 * SOFTWARE, EVEN IF ADVISED OF THE POSSIBILITY OF SUCH DAMAGE.
 */
#include "jmeClasses.h"
#include <stdio.h>
#include "LinearMath/btThreads.h"

/*
 * Author: Normen Hansen, Empire Phoenix, Lutherion
 */

// public fields

JavaVM * jmeClasses::vm;

jclass jmeClasses::IllegalArgumentException;
jclass jmeClasses::RuntimeException;

jmethodID jmeClasses::List_addMethod;

jmethodID jmeClasses::CollisionSpace_notifyCollisionGroupListeners;

jmethodID jmeClasses::PhysicsSpace_preTick;
jmethodID jmeClasses::PhysicsSpace_postTick;
jmethodID jmeClasses::PhysicsSpace_onContactEnded;
jmethodID jmeClasses::PhysicsSpace_onContactProcessed;
jmethodID jmeClasses::PhysicsSpace_onContactStarted;

jmethodID jmeClasses::ProceduralCollisionShape_getTriangles;

jmethodID jmeClasses::PhysicsGhostObject_addOverlappingObject;

jfieldID jmeClasses::Vec3d_x;
jfieldID jmeClasses::Vec3d_y;
jfieldID jmeClasses::Vec3d_z;
jmethodID jmeClasses::Vec3d_set;

jclass jmeClasses::Vector3f;
jfieldID jmeClasses::Vector3f_x;
jfieldID jmeClasses::Vector3f_y;
jfieldID jmeClasses::Vector3f_z;
jmethodID jmeClasses::Vector3f_set;

jfieldID jmeClasses::Quatd_x;
jfieldID jmeClasses::Quatd_y;
jfieldID jmeClasses::Quatd_z;
jfieldID jmeClasses::Quatd_w;
jmethodID jmeClasses::Quatd_set;

jfieldID jmeClasses::Quaternion_x;
jfieldID jmeClasses::Quaternion_y;
jfieldID jmeClasses::Quaternion_z;
jfieldID jmeClasses::Quaternion_w;
jmethodID jmeClasses::Quaternion_set;

jfieldID jmeClasses::Matrix3d_m00;
jfieldID jmeClasses::Matrix3d_m01;
jfieldID jmeClasses::Matrix3d_m02;
jfieldID jmeClasses::Matrix3d_m10;
jfieldID jmeClasses::Matrix3d_m11;
jfieldID jmeClasses::Matrix3d_m12;
jfieldID jmeClasses::Matrix3d_m20;
jfieldID jmeClasses::Matrix3d_m21;
jfieldID jmeClasses::Matrix3d_m22;

jfieldID jmeClasses::Matrix3f_m00;
jfieldID jmeClasses::Matrix3f_m01;
jfieldID jmeClasses::Matrix3f_m02;
jfieldID jmeClasses::Matrix3f_m10;
jfieldID jmeClasses::Matrix3f_m11;
jfieldID jmeClasses::Matrix3f_m12;
jfieldID jmeClasses::Matrix3f_m20;
jfieldID jmeClasses::Matrix3f_m21;
jfieldID jmeClasses::Matrix3f_m22;

jclass jmeClasses::NativeLibrary_Class;
jmethodID jmeClasses::NativeLibrary_reinitialization;

jclass jmeClasses::NullPointerException;

jmethodID jmeClasses::DebugMeshCallback_addVector;

jclass jmeClasses::PhysicsCollisionEvent_Class;
jmethodID jmeClasses::PhysicsCollisionEvent_init;

jmethodID jmeClasses::PhysicsCollisionListener_method;

jclass jmeClasses::PhysicsRay_Class;
jfieldID jmeClasses::PhysicsRay_collisionObject;
jfieldID jmeClasses::PhysicsRay_hitFraction;
jfieldID jmeClasses::PhysicsRay_normal;
jfieldID jmeClasses::PhysicsRay_partIndex;
jfieldID jmeClasses::PhysicsRay_triangleIndex;

jclass jmeClasses::PhysicsSweep_Class;
jfieldID jmeClasses::PhysicsSweep_collisionObject;
jfieldID jmeClasses::PhysicsSweep_hitFraction;
jfieldID jmeClasses::PhysicsSweep_normal;
jfieldID jmeClasses::PhysicsSweep_partIndex;
jfieldID jmeClasses::PhysicsSweep_triangleIndex;

jmethodID jmeClasses::Transform_rotation;
jmethodID jmeClasses::Transform_translation;
jmethodID jmeClasses::Transform_scale;

jclass jmeClasses::Vhacd4;
jmethodID jmeClasses::Vhacd4_addHull;
jmethodID jmeClasses::Vhacd4_update;

jclass jmeClasses::Vhacd;
jmethodID jmeClasses::Vhacd_addHull;
jmethodID jmeClasses::Vhacd_update;
/*
 * global flag to enable/disable the initialization message
 *
 * Invoke Java_com_jme3_bullet_util_NativeLibrary_setStartupMessageEnabled
 * to alter this flag.
 */
bool jmeClasses::printFlag = true;
/*
 * global flag to enable/disable the reinitialization callback
 *
 * Invoke Java_com_jme3_bullet_util_NativeLibrary_setReinitializationCallbackEnabled
 * to alter this flag.
 */
bool jmeClasses::reinitializationCallbackFlag = false;
/*
 * macros used to initialize the global variables:
 */
#define GLOBAL_CLASS(var, resource) { \
    (var) = pEnv->FindClass(resource); \
    EXCEPTION_CHK(pEnv,); \
    (var) = (jclass) pEnv->NewGlobalRef(var); \
    EXCEPTION_CHK(pEnv,); \
}
#define GLOBAL_FIELD(var, clss, name, sig) { \
    (var) = pEnv->GetFieldID((clss), (name), (sig)); \
    EXCEPTION_CHK(pEnv,); \
}
#define GLOBAL_METHOD(var, clss, name, sig) { \
    (var) = pEnv->GetMethodID((clss), (name), (sig)); \
    EXCEPTION_CHK(pEnv,); \
}
#define GLOBAL_STATIC_METHOD(var, clss, name, sig) { \
    (var) = pEnv->GetStaticMethodID((clss), (name), (sig)); \
    EXCEPTION_CHK(pEnv,); \
}

/*
 * Initialize this instance for the specified environment.
 */
void jmeClasses::initJavaClasses(JNIEnv *pEnv) {
    if (vm != NULL) { // already initialized
        if (jmeClasses::reinitializationCallbackFlag) {
            /*
             * Invoke NativeLibrary.reinitialization()
             * in order to perform incremental cleanup.
             */
            pEnv->CallStaticVoidMethod(NativeLibrary_Class,
                    NativeLibrary_reinitialization);
        }

        return;
    }

    if (printFlag) {
#ifdef _DEBUG
        printf("Debug_");
#endif

#ifdef DEBUG_PERSISTENCY
        printf("DebugPersistency_");
#endif // DEBUG_PERSISTENCY

#ifdef BT_USE_DOUBLE_PRECISION
        printf("Dp_");
#endif
#if BT_THREADSAFE
        printf("Mt_");
#endif
#ifdef BT_ENABLE_PROFILE
        printf("Quickprof_");
#endif
        printf("Libbulletjme version %s initializing\n", LIBBULLETJME_VERSION);
        fflush(stdout);
    }

#if BT_THREADSAFE
    btITaskScheduler *pScheduler = btGetOpenMPTaskScheduler();
    pScheduler->setNumThreads(2);
    btSetTaskScheduler(pScheduler);
#endif // BT_THREADSAFE

    pEnv->GetJavaVM(&vm);

    GLOBAL_CLASS(IllegalArgumentException,
            "java/lang/IllegalArgumentException");
    GLOBAL_CLASS(RuntimeException, "java/lang/RuntimeException");

    jclass list = pEnv->FindClass("java/util/List");
    EXCEPTION_CHK(pEnv,);
    GLOBAL_METHOD(List_addMethod, list, "add", "(Ljava/lang/Object;)Z");

    jclass collisionSpace = pEnv->FindClass("com/jme3/bullet/CollisionSpace");
    EXCEPTION_CHK(pEnv,);
    GLOBAL_METHOD(CollisionSpace_notifyCollisionGroupListeners,
            collisionSpace,
            "notifyCollisionGroupListeners",
            "(Lcom/jme3/bullet/collision/PhysicsCollisionObject;Lcom/jme3/bullet/collision/PhysicsCollisionObject;)Z"
    );

    jclass physicsSpace = pEnv->FindClass("com/jme3/bullet/PhysicsSpace");
    EXCEPTION_CHK(pEnv,);
    GLOBAL_METHOD(PhysicsSpace_preTick, physicsSpace, "preTick", "(F)V");
    GLOBAL_METHOD(PhysicsSpace_postTick, physicsSpace, "postTick", "(F)V");
    GLOBAL_METHOD(PhysicsSpace_onContactEnded,
            physicsSpace, "onContactEnded", "(J)V");
    GLOBAL_METHOD(PhysicsSpace_onContactProcessed,
            physicsSpace,
            "onContactProcessed",
            "(Lcom/jme3/bullet/collision/PhysicsCollisionObject;Lcom/jme3/bullet/collision/PhysicsCollisionObject;J)V"
    );
    GLOBAL_METHOD(PhysicsSpace_onContactStarted,
            physicsSpace, "onContactStarted", "(J)V");

<<<<<<< HEAD
    jclass ProceduralCollisionShape = pEnv->FindClass("com/jme3/bullet/collision/shapes/ProceduralCollisionShape");
    if (pEnv->ExceptionCheck()) {
        pEnv->Throw(pEnv->ExceptionOccurred());
        return;
    }
    ProceduralCollisionShape_getTriangles = pEnv->GetMethodID(ProceduralCollisionShape,
            "getTriangles",
            "(FFFFFF)I");
    if (pEnv->ExceptionCheck()) {
        pEnv->Throw(pEnv->ExceptionOccurred());
        return;
    }

    jclass PhysicsGhostObject
=======
    jclass physicsGhostObject
>>>>>>> 56c7b2c5
            = pEnv->FindClass("com/jme3/bullet/objects/PhysicsGhostObject");
    EXCEPTION_CHK(pEnv,);
    GLOBAL_METHOD(PhysicsGhostObject_addOverlappingObject,
            physicsGhostObject,
            "addOverlappingObject",
            "(Lcom/jme3/bullet/collision/PhysicsCollisionObject;)V"
    );

    jclass vec3d = pEnv->FindClass("com/simsilica/mathd/Vec3d");
    if (pEnv->ExceptionCheck()) {
        pEnv->ExceptionClear();

        printf("WARNING: Libbulletjme didn't find the SimMath library.\n");
        fflush(stdout);

        Vec3d_x = NULL;
        Vec3d_y = NULL;
        Vec3d_z = NULL;
        Vec3d_set = NULL;

        Quatd_x = NULL;
        Quatd_y = NULL;
        Quatd_z = NULL;
        Quatd_w = NULL;
        Quatd_set = NULL;

        Matrix3d_m00 = NULL;
        Matrix3d_m01 = NULL;
        Matrix3d_m02 = NULL;
        Matrix3d_m10 = NULL;
        Matrix3d_m11 = NULL;
        Matrix3d_m12 = NULL;
        Matrix3d_m20 = NULL;
        Matrix3d_m21 = NULL;
        Matrix3d_m22 = NULL;

    } else {
        GLOBAL_FIELD(Vec3d_x, vec3d, "x", "D");
        GLOBAL_FIELD(Vec3d_y, vec3d, "y", "D");
        GLOBAL_FIELD(Vec3d_z, vec3d, "z", "D");
        GLOBAL_METHOD(Vec3d_set,
                vec3d, "set", "(DDD)Lcom/simsilica/mathd/Vec3d;");

        jclass quatd = pEnv->FindClass("com/simsilica/mathd/Quatd");
        EXCEPTION_CHK(pEnv,);
        GLOBAL_FIELD(Quatd_x, quatd, "x", "D");
        GLOBAL_FIELD(Quatd_y, quatd, "y", "D");
        GLOBAL_FIELD(Quatd_z, quatd, "z", "D");
        GLOBAL_FIELD(Quatd_w, quatd, "w", "D");
        GLOBAL_METHOD(Quatd_set,
                quatd, "set", "(DDDD)Lcom/simsilica/mathd/Quatd;");

        jclass matrix3d = pEnv->FindClass("com/simsilica/mathd/Matrix3d");
        EXCEPTION_CHK(pEnv,);
        GLOBAL_FIELD(Matrix3d_m00, matrix3d, "m00", "D");
        GLOBAL_FIELD(Matrix3d_m01, matrix3d, "m01", "D");
        GLOBAL_FIELD(Matrix3d_m02, matrix3d, "m02", "D");
        GLOBAL_FIELD(Matrix3d_m10, matrix3d, "m10", "D");
        GLOBAL_FIELD(Matrix3d_m11, matrix3d, "m11", "D");
        GLOBAL_FIELD(Matrix3d_m12, matrix3d, "m12", "D");
        GLOBAL_FIELD(Matrix3d_m20, matrix3d, "m20", "D");
        GLOBAL_FIELD(Matrix3d_m21, matrix3d, "m21", "D");
        GLOBAL_FIELD(Matrix3d_m22, matrix3d, "m22", "D");
    }

    GLOBAL_CLASS(Vector3f, "com/jme3/math/Vector3f");
    GLOBAL_FIELD(Vector3f_x, Vector3f, "x", "F");
    GLOBAL_FIELD(Vector3f_y, Vector3f, "y", "F");
    GLOBAL_FIELD(Vector3f_z, Vector3f, "z", "F");
    GLOBAL_METHOD(Vector3f_set,
            Vector3f, "set", "(FFF)Lcom/jme3/math/Vector3f;");

    jclass quaternion = pEnv->FindClass("com/jme3/math/Quaternion");
    EXCEPTION_CHK(pEnv,);
    GLOBAL_FIELD(Quaternion_x, quaternion, "x", "F");
    GLOBAL_FIELD(Quaternion_y, quaternion, "y", "F");
    GLOBAL_FIELD(Quaternion_z, quaternion, "z", "F");
    GLOBAL_FIELD(Quaternion_w, quaternion, "w", "F");
    GLOBAL_METHOD(Quaternion_set,
            quaternion, "set", "(FFFF)Lcom/jme3/math/Quaternion;");

    jclass matrix3f = pEnv->FindClass("com/jme3/math/Matrix3f");
    EXCEPTION_CHK(pEnv,);
    GLOBAL_FIELD(Matrix3f_m00, matrix3f, "m00", "F");
    GLOBAL_FIELD(Matrix3f_m01, matrix3f, "m01", "F");
    GLOBAL_FIELD(Matrix3f_m02, matrix3f, "m02", "F");
    GLOBAL_FIELD(Matrix3f_m10, matrix3f, "m10", "F");
    GLOBAL_FIELD(Matrix3f_m11, matrix3f, "m11", "F");
    GLOBAL_FIELD(Matrix3f_m12, matrix3f, "m12", "F");
    GLOBAL_FIELD(Matrix3f_m20, matrix3f, "m20", "F");
    GLOBAL_FIELD(Matrix3f_m21, matrix3f, "m21", "F");
    GLOBAL_FIELD(Matrix3f_m22, matrix3f, "m22", "F");

    GLOBAL_CLASS(NullPointerException, "java/lang/NullPointerException");

    jclass debugMeshCallback
            = pEnv->FindClass("com/jme3/bullet/util/DebugMeshCallback");
    EXCEPTION_CHK(pEnv,);

    GLOBAL_METHOD(DebugMeshCallback_addVector,
            debugMeshCallback, "addVector", "(FFFII)V");

    GLOBAL_CLASS(PhysicsCollisionEvent_Class,
            "com/jme3/bullet/collision/PhysicsCollisionEvent");
    GLOBAL_METHOD(PhysicsCollisionEvent_init,
            PhysicsCollisionEvent_Class,
            "<init>",
            "(Lcom/jme3/bullet/collision/PhysicsCollisionObject;Lcom/jme3/bullet/collision/PhysicsCollisionObject;J)V"
    );

    jclass physicsCollisionListener = pEnv->FindClass(
            "com/jme3/bullet/collision/PhysicsCollisionListener");
    EXCEPTION_CHK(pEnv,);
    GLOBAL_METHOD(PhysicsCollisionListener_method,
            physicsCollisionListener,
            "collision",
            "(Lcom/jme3/bullet/collision/PhysicsCollisionEvent;)V"
    );

    GLOBAL_CLASS(PhysicsRay_Class,
            "com/jme3/bullet/collision/PhysicsRayTestResult");

    GLOBAL_FIELD(PhysicsRay_collisionObject,
            PhysicsRay_Class,
            "collisionObject",
            "Lcom/jme3/bullet/collision/PhysicsCollisionObject;"
    );
    GLOBAL_FIELD(PhysicsRay_hitFraction, PhysicsRay_Class, "hitFraction", "F");
    GLOBAL_FIELD(PhysicsRay_normal,
            PhysicsRay_Class, "normal", "Lcom/jme3/math/Vector3f;");
    GLOBAL_FIELD(PhysicsRay_partIndex, PhysicsRay_Class, "partIndex", "I");
    GLOBAL_FIELD(PhysicsRay_triangleIndex,
            PhysicsRay_Class, "triangleIndex", "I");

    GLOBAL_CLASS(PhysicsSweep_Class,
            "com/jme3/bullet/collision/PhysicsSweepTestResult");
    GLOBAL_FIELD(PhysicsSweep_collisionObject,
            PhysicsSweep_Class,
            "collisionObject",
            "Lcom/jme3/bullet/collision/PhysicsCollisionObject;"
    );
    GLOBAL_FIELD(PhysicsSweep_hitFraction,
            PhysicsSweep_Class, "hitFraction", "F");
    GLOBAL_FIELD(PhysicsSweep_normal,
            PhysicsSweep_Class, "normal", "Lcom/jme3/math/Vector3f;");
    GLOBAL_FIELD(PhysicsSweep_partIndex,
            PhysicsSweep_Class, "partIndex", "I");
    GLOBAL_FIELD(PhysicsSweep_triangleIndex,
            PhysicsSweep_Class, "triangleIndex", "I");

    jclass transform = pEnv->FindClass("com/jme3/math/Transform");
    EXCEPTION_CHK(pEnv,);

    GLOBAL_METHOD(Transform_rotation,
            transform, "getRotation", "()Lcom/jme3/math/Quaternion;");

    GLOBAL_METHOD(Transform_scale,
            transform, "getScale", "()Lcom/jme3/math/Vector3f;");

    GLOBAL_METHOD(Transform_translation,
            transform, "getTranslation", "()Lcom/jme3/math/Vector3f;");

    GLOBAL_CLASS(Vhacd4, "vhacd4/Vhacd4");
    GLOBAL_STATIC_METHOD(Vhacd4_addHull, Vhacd4, "addHull", "(J)V");
    GLOBAL_STATIC_METHOD(Vhacd4_update,
            Vhacd4, "update", "(DDDLjava/lang/String;Ljava/lang/String;)V");

    GLOBAL_CLASS(Vhacd, "vhacd/VHACD");
    GLOBAL_STATIC_METHOD(Vhacd_addHull, Vhacd, "addHull", "(J)V");
    GLOBAL_STATIC_METHOD(Vhacd_update,
            Vhacd, "update", "(DDDLjava/lang/String;Ljava/lang/String;)V");

    GLOBAL_CLASS(NativeLibrary_Class, "com/jme3/bullet/util/NativeLibrary");
    GLOBAL_STATIC_METHOD(NativeLibrary_reinitialization,
            NativeLibrary_Class, "reinitialization", "()V");
    /*
     * Invoke NativeLibrary.postInitialization()
     * in order to start the Physics Cleaner thread.
     */
    jmethodID postInitialization = pEnv->GetStaticMethodID(
            NativeLibrary_Class, "postInitialization", "()V");
    EXCEPTION_CHK(pEnv,);
    pEnv->CallStaticVoidMethod(NativeLibrary_Class, postInitialization);
}<|MERGE_RESOLUTION|>--- conflicted
+++ resolved
@@ -251,13 +251,12 @@
     GLOBAL_METHOD(PhysicsSpace_onContactStarted,
             physicsSpace, "onContactStarted", "(J)V");
 
-<<<<<<< HEAD
-    jclass ProceduralCollisionShape = pEnv->FindClass("com/jme3/bullet/collision/shapes/ProceduralCollisionShape");
+    jclass proceduralCollisionShape = pEnv->FindClass("com/jme3/bullet/collision/shapes/ProceduralCollisionShape");
     if (pEnv->ExceptionCheck()) {
         pEnv->Throw(pEnv->ExceptionOccurred());
         return;
     }
-    ProceduralCollisionShape_getTriangles = pEnv->GetMethodID(ProceduralCollisionShape,
+    ProceduralCollisionShape_getTriangles = pEnv->GetMethodID(proceduralCollisionShape,
             "getTriangles",
             "(FFFFFF)I");
     if (pEnv->ExceptionCheck()) {
@@ -265,10 +264,7 @@
         return;
     }
 
-    jclass PhysicsGhostObject
-=======
     jclass physicsGhostObject
->>>>>>> 56c7b2c5
             = pEnv->FindClass("com/jme3/bullet/objects/PhysicsGhostObject");
     EXCEPTION_CHK(pEnv,);
     GLOBAL_METHOD(PhysicsGhostObject_addOverlappingObject,
